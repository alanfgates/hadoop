--- conflicted
+++ resolved
@@ -20,20 +20,12 @@
   <parent>
     <groupId>org.apache.hadoop</groupId>
     <artifactId>hadoop-project</artifactId>
-<<<<<<< HEAD
-    <version>2.3.0-SNAPSHOT</version>
-=======
     <version>2.4.0-SNAPSHOT</version>
->>>>>>> 6266273c
     <relativePath>../../hadoop-project</relativePath>
   </parent>
   <groupId>org.apache.hadoop</groupId>
   <artifactId>hadoop-annotations</artifactId>
-<<<<<<< HEAD
-  <version>2.3.0-SNAPSHOT</version>
-=======
   <version>2.4.0-SNAPSHOT</version>
->>>>>>> 6266273c
   <description>Apache Hadoop Annotations</description>
   <name>Apache Hadoop Annotations</name>
   <packaging>jar</packaging>
