--- conflicted
+++ resolved
@@ -361,10 +361,6 @@
     // Start decommissioning one namenode at a time
     ArrayList<DatanodeInfo> decommissionedNodes = namenodeDecomList.get(0);
     FileSystem fileSys = cluster.getFileSystem(0);
-<<<<<<< HEAD
-    writeFile(fileSys, file1, replicas);
-
-=======
     FSNamesystem ns = cluster.getNamesystem(0);
 
     writeFile(fileSys, file1, replicas);
@@ -372,16 +368,12 @@
     int deadDecomissioned = ns.getNumDecomDeadDataNodes();
     int liveDecomissioned = ns.getNumDecomLiveDataNodes();
 
->>>>>>> 6266273c
     // Decommission one node. Verify that node is decommissioned.
     DatanodeInfo decomNode = decommissionNode(0, decommissionedNodes,
         AdminStates.DECOMMISSIONED);
     decommissionedNodes.add(decomNode);
-<<<<<<< HEAD
-=======
     assertEquals(deadDecomissioned, ns.getNumDecomDeadDataNodes());
     assertEquals(liveDecomissioned + 1, ns.getNumDecomLiveDataNodes());
->>>>>>> 6266273c
 
     // Ensure decommissioned datanode is not automatically shutdown
     DFSClient client = getDfsClient(cluster.getNameNode(0), conf);
@@ -662,7 +654,6 @@
     int port1 = dnPort;
     while (port1 == dnPort) {
       port1 = random.nextInt(6000) + 1000;
-<<<<<<< HEAD
     }
     int port2 = dnPort;
     while ((port2 == dnPort) || (port2 == port1)) {
@@ -788,133 +779,6 @@
       }
       LOG.info("Waiting for datanode to come back");
       Thread.sleep(HEARTBEAT_INTERVAL * 1000);
-=======
->>>>>>> 6266273c
-    }
-    int port2 = dnPort;
-    while ((port2 == dnPort) || (port2 == port1)) {
-      port2 = random.nextInt(6000) + 1000;
-    }
-
-    // Now empty hosts file and ensure the datanode is disallowed
-    // from talking to namenode, resulting in it's shutdown.
-    ArrayList<String> nodes = new ArrayList<String>();
-
-    // These entries will be de-duped by the NameNode, since they refer
-    // to the same IP address + port combo.
-    nodes.add("127.0.0.1:" + port1);
-    nodes.add("localhost:" + port1);
-    nodes.add("127.0.0.1:" + port1);
-
-    // The following entries should not be de-duped.
-    nodes.add("127.0.0.1:" + port2);
-    nodes.add("127.0.30.1:" + port1);
-    writeConfigFile(hostsFile,  nodes);
-
-    refreshNodes(cluster.getNamesystem(0), hdfsConf);
-
-    DFSClient client = getDfsClient(cluster.getNameNode(0), hdfsConf);
-    DatanodeInfo[] info = client.datanodeReport(DatanodeReportType.LIVE);
-    for (int i = 0 ; i < 5 && info.length != 0; i++) {
-      LOG.info("Waiting for datanode to be marked dead");
-      Thread.sleep(HEARTBEAT_INTERVAL * 1000);
-      info = client.datanodeReport(DatanodeReportType.LIVE);
-    }
-    assertEquals("Number of live nodes should be 0", 0, info.length);
-
-    // Test that non-live and bogus hostnames are considered "dead".
-    // The dead report should have an entry for (1) the DN  that is
-    // now considered dead because it is no longer allowed to connect
-    // and (2) the bogus entries in the hosts file.
-    DatanodeInfo deadDns[] = client.datanodeReport(DatanodeReportType.DEAD);
-    HashMap<String, DatanodeInfo> deadByXferAddr =
-        new HashMap<String, DatanodeInfo>();
-    for (DatanodeInfo dn : deadDns) {
-      LOG.info("DEAD DatanodeInfo: xferAddr = " + dn.getXferAddr() +
-          ", ipAddr = " + dn.getIpAddr() +
-          ", hostname = " + dn.getHostName());
-      deadByXferAddr.put(dn.getXferAddr(), dn);
-    }
-    // The real DataNode should be included in the list.
-    String realDnIpPort = cluster.getDataNodes().get(0).
-        getXferAddress().getAddress().getHostAddress() + ":" +
-        cluster.getDataNodes().get(0).getXferPort();
-    Assert.assertNotNull("failed to find real datanode IP " + realDnIpPort,
-        deadByXferAddr.remove(realDnIpPort));
-    // The fake datanode with address 127.0.30.1 should be included in this list.
-    Assert.assertNotNull(deadByXferAddr.remove(
-        "127.0.30.1:" + port1));
-    // Now look for the two copies of 127.0.0.1 with port1 and port2.
-    Iterator<Map.Entry<String, DatanodeInfo>> iter =
-            deadByXferAddr.entrySet().iterator();
-    boolean foundPort1 = false, foundPort2 = false;
-    while (iter.hasNext()) {
-      Map.Entry<String, DatanodeInfo> entry = iter.next();
-      DatanodeInfo dn = entry.getValue();
-      if (dn.getXferPort() == port1) {
-        foundPort1 = true;
-        iter.remove();
-      } else if (dn.getXferPort() == port2) {
-        foundPort2 = true;
-        iter.remove();
-      }
-    }
-    Assert.assertTrue("did not find a dead entry with port " + port1,
-        foundPort1);
-    Assert.assertTrue("did not find a dead entry with port " + port2,
-        foundPort2);
-    Assert.assertTrue(deadByXferAddr.isEmpty());
-  }
-
-  @Test(timeout=360000)
-  public void testIncludeByRegistrationName() throws IOException,
-      InterruptedException {
-    Configuration hdfsConf = new Configuration(conf);
-    final String registrationName = "--registration-name--";
-    final String nonExistentDn = "127.0.0.40";
-    hdfsConf.set(DFSConfigKeys.DFS_DATANODE_HOST_NAME_KEY, registrationName);
-    cluster = new MiniDFSCluster.Builder(hdfsConf)
-        .numDataNodes(1).checkDataNodeHostConfig(true)
-        .setupHostsFile(true).build();
-    cluster.waitActive();
-
-    // Set up an includes file that doesn't have our datanode.
-    ArrayList<String> nodes = new ArrayList<String>();
-    nodes.add(nonExistentDn);
-    writeConfigFile(hostsFile,  nodes);
-    refreshNodes(cluster.getNamesystem(0), hdfsConf);
-
-    // Wait for the DN to be marked dead.
-    DFSClient client = getDfsClient(cluster.getNameNode(0), hdfsConf);
-    while (true) {
-      DatanodeInfo info[] = client.datanodeReport(DatanodeReportType.DEAD);
-      if (info.length == 1) {
-        break;
-      }
-      LOG.info("Waiting for datanode to be marked dead");
-      Thread.sleep(HEARTBEAT_INTERVAL * 1000);
-    }
-
-    // Use a non-empty include file with our registration name.
-    // It should work.
-    int dnPort = cluster.getDataNodes().get(0).getXferPort();
-    nodes = new ArrayList<String>();
-    nodes.add(registrationName + ":" + dnPort);
-    writeConfigFile(hostsFile,  nodes);
-    refreshNodes(cluster.getNamesystem(0), hdfsConf);
-    cluster.restartDataNode(0);
-
-    // Wait for the DN to come back.
-    while (true) {
-      DatanodeInfo info[] = client.datanodeReport(DatanodeReportType.LIVE);
-      if (info.length == 1) {
-        Assert.assertFalse(info[0].isDecommissioned());
-        Assert.assertFalse(info[0].isDecommissionInProgress());
-        assertEquals(registrationName, info[0].getHostName());
-        break;
-      }
-      LOG.info("Waiting for datanode to come back");
-      Thread.sleep(HEARTBEAT_INTERVAL * 1000);
     }
   }
   
