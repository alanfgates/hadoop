/**
* Licensed to the Apache Software Foundation (ASF) under one
* or more contributor license agreements.  See the NOTICE file
* distributed with this work for additional information
* regarding copyright ownership.  The ASF licenses this file
* to you under the Apache License, Version 2.0 (the
* "License"); you may not use this file except in compliance
* with the License.  You may obtain a copy of the License at
*
*     http://www.apache.org/licenses/LICENSE-2.0
*
* Unless required by applicable law or agreed to in writing, software
* distributed under the License is distributed on an "AS IS" BASIS,
* WITHOUT WARRANTIES OR CONDITIONS OF ANY KIND, either express or implied.
* See the License for the specific language governing permissions and
* limitations under the License.
*/

package org.apache.hadoop.yarn.server.nodemanager.webapp;

import static org.mockito.Mockito.mock;
import static org.mockito.Mockito.when;

import java.io.File;
import java.io.FileWriter;
import java.io.IOException;
import java.io.Writer;

import org.apache.hadoop.conf.Configuration;
import org.apache.hadoop.fs.FileUtil;
import org.apache.hadoop.yarn.api.records.ApplicationAttemptId;
import org.apache.hadoop.yarn.api.records.ApplicationId;
import org.apache.hadoop.yarn.api.records.ContainerId;
import org.apache.hadoop.yarn.api.records.ContainerLaunchContext;
import org.apache.hadoop.yarn.api.records.Token;
import org.apache.hadoop.yarn.conf.YarnConfiguration;
import org.apache.hadoop.yarn.event.AsyncDispatcher;
import org.apache.hadoop.yarn.event.Dispatcher;
import org.apache.hadoop.yarn.exceptions.YarnException;
import org.apache.hadoop.yarn.factories.RecordFactory;
import org.apache.hadoop.yarn.factory.providers.RecordFactoryProvider;
import org.apache.hadoop.yarn.server.nodemanager.Context;
import org.apache.hadoop.yarn.server.nodemanager.LocalDirsHandlerService;
import org.apache.hadoop.yarn.server.nodemanager.NodeHealthCheckerService;
import org.apache.hadoop.yarn.server.nodemanager.NodeManager;
import org.apache.hadoop.yarn.server.nodemanager.ResourceView;
import org.apache.hadoop.yarn.server.nodemanager.containermanager.application.Application;
import org.apache.hadoop.yarn.server.nodemanager.containermanager.container.Container;
import org.apache.hadoop.yarn.server.nodemanager.containermanager.container.ContainerImpl;
import org.apache.hadoop.yarn.server.nodemanager.containermanager.container.ContainerState;
import org.apache.hadoop.yarn.server.nodemanager.metrics.NodeManagerMetrics;
import org.apache.hadoop.yarn.server.security.ApplicationACLsManager;
import org.apache.hadoop.yarn.server.utils.BuilderUtils;
import org.apache.hadoop.yarn.util.ConverterUtils;
import org.junit.After;
import org.junit.Assert;
import org.junit.Before;
import org.junit.Test;

public class TestNMWebServer {

  private static final File testRootDir = new File("target",
      TestNMWebServer.class.getSimpleName());
  private static File testLogDir = new File("target",
      TestNMWebServer.class.getSimpleName() + "LogDir");

  @Before
  public void setup() {
    testRootDir.mkdirs();
    testLogDir.mkdir(); 
  }

  @After
  public void tearDown() {
    FileUtil.fullyDelete(testRootDir);
    FileUtil.fullyDelete(testLogDir);
  }
  
  private int startNMWebAppServer(String webAddr) {
<<<<<<< HEAD
    Context nmContext = new NodeManager.NMContext(null, null);
=======
    Context nmContext = new NodeManager.NMContext(null, null, null, null);
>>>>>>> 6266273c
    ResourceView resourceView = new ResourceView() {
      @Override
      public long getVmemAllocatedForContainers() {
        return 0;
      }
      @Override
      public long getPmemAllocatedForContainers() {
        return 0;
      }
      @Override
      public boolean isVmemCheckEnabled() {
        return true;
      }
      @Override
      public boolean isPmemCheckEnabled() {
        return true;
      }
    };
    Configuration conf = new Configuration();
    conf.set(YarnConfiguration.NM_LOCAL_DIRS, testRootDir.getAbsolutePath());
    conf.set(YarnConfiguration.NM_LOG_DIRS, testLogDir.getAbsolutePath());
    NodeHealthCheckerService healthChecker = new NodeHealthCheckerService();
    healthChecker.init(conf);
    LocalDirsHandlerService dirsHandler = healthChecker.getDiskHandler();
    conf.set(YarnConfiguration.NM_WEBAPP_ADDRESS, webAddr);
    WebServer server = new WebServer(nmContext, resourceView,
        new ApplicationACLsManager(conf), dirsHandler);
    try {
      server.init(conf);
      server.start();
      return server.getPort();
    } finally {
      server.stop();
      healthChecker.stop();
    }
  }
  
  @Test
  public void testNMWebAppWithOutPort() throws IOException {
    int port = startNMWebAppServer("0.0.0.0");
    validatePortVal(port);
  }

  private void validatePortVal(int portVal) {
    Assert.assertTrue("Port is not updated", portVal > 0);
    Assert.assertTrue("Port is default "+ YarnConfiguration.DEFAULT_NM_PORT,
                      portVal !=YarnConfiguration.DEFAULT_NM_PORT);
  }

  @Test
  public void testNMWebAppWithEphemeralPort() throws IOException {
    int port = startNMWebAppServer("0.0.0.0:0"); 
    validatePortVal(port);
  }

  @Test
<<<<<<< HEAD
  public void testNMWebApp() throws IOException {
    Context nmContext = new NodeManager.NMContext(null, null);
=======
  public void testNMWebApp() throws IOException, YarnException {
    Context nmContext = new NodeManager.NMContext(null, null, null, null);
>>>>>>> 6266273c
    ResourceView resourceView = new ResourceView() {
      @Override
      public long getVmemAllocatedForContainers() {
        return 0;
      }
      @Override
      public long getPmemAllocatedForContainers() {
        return 0;
      }
      @Override
      public boolean isVmemCheckEnabled() {
        return true;
      }
      @Override
      public boolean isPmemCheckEnabled() {
        return true;
      }
    };
    Configuration conf = new Configuration();
    conf.set(YarnConfiguration.NM_LOCAL_DIRS, testRootDir.getAbsolutePath());
    conf.set(YarnConfiguration.NM_LOG_DIRS, testLogDir.getAbsolutePath());
    NodeHealthCheckerService healthChecker = new NodeHealthCheckerService();
    healthChecker.init(conf);
    LocalDirsHandlerService dirsHandler = healthChecker.getDiskHandler();

    WebServer server = new WebServer(nmContext, resourceView,
        new ApplicationACLsManager(conf), dirsHandler);
    server.init(conf);
    server.start();

    // Add an application and the corresponding containers
    RecordFactory recordFactory =
        RecordFactoryProvider.getRecordFactory(conf);
    Dispatcher dispatcher = new AsyncDispatcher();
    String user = "nobody";
    long clusterTimeStamp = 1234;
    ApplicationId appId =
        BuilderUtils.newApplicationId(recordFactory, clusterTimeStamp, 1);
    Application app = mock(Application.class);
    when(app.getUser()).thenReturn(user);
    when(app.getAppId()).thenReturn(appId);
    nmContext.getApplications().put(appId, app);
    ApplicationAttemptId appAttemptId = BuilderUtils.newApplicationAttemptId(
        appId, 1);
    ContainerId container1 =
        BuilderUtils.newContainerId(recordFactory, appId, appAttemptId, 0);
    ContainerId container2 =
        BuilderUtils.newContainerId(recordFactory, appId, appAttemptId, 1);
    NodeManagerMetrics metrics = mock(NodeManagerMetrics.class);
    for (ContainerId containerId : new ContainerId[] { container1,
        container2}) {
      // TODO: Use builder utils
      ContainerLaunchContext launchContext =
          recordFactory.newRecordInstance(ContainerLaunchContext.class);
      long currentTime = System.currentTimeMillis();
      Token containerToken =
          BuilderUtils.newContainerToken(containerId, "127.0.0.1", 1234, user,
            BuilderUtils.newResource(1024, 1), currentTime + 10000L, 123,
            "password".getBytes(), currentTime);
      Container container =
          new ContainerImpl(conf, dispatcher, launchContext,
            null, metrics,
            BuilderUtils.newContainerTokenIdentifier(containerToken)) {

            @Override
            public ContainerState getContainerState() {
              return ContainerState.RUNNING;
            };
          };
      nmContext.getContainers().put(containerId, container);
      //TODO: Gross hack. Fix in code.
      ApplicationId applicationId = 
          containerId.getApplicationAttemptId().getApplicationId();
      nmContext.getApplications().get(applicationId).getContainers()
          .put(containerId, container);
      writeContainerLogs(nmContext, containerId, dirsHandler);

    }
    // TODO: Pull logs and test contents.
//    Thread.sleep(1000000);
  }

  private void writeContainerLogs(Context nmContext,
      ContainerId containerId, LocalDirsHandlerService dirsHandler)
        throws IOException, YarnException {
    // ContainerLogDir should be created
    File containerLogDir =
        ContainerLogsUtils.getContainerLogDirs(containerId,
            dirsHandler).get(0);
    containerLogDir.mkdirs();
    for (String fileType : new String[] { "stdout", "stderr", "syslog" }) {
      Writer writer = new FileWriter(new File(containerLogDir, fileType));
      writer.write(ConverterUtils.toString(containerId) + "\n Hello "
          + fileType + "!");
      writer.close();
    }
  }
}<|MERGE_RESOLUTION|>--- conflicted
+++ resolved
@@ -77,11 +77,7 @@
   }
   
   private int startNMWebAppServer(String webAddr) {
-<<<<<<< HEAD
-    Context nmContext = new NodeManager.NMContext(null, null);
-=======
     Context nmContext = new NodeManager.NMContext(null, null, null, null);
->>>>>>> 6266273c
     ResourceView resourceView = new ResourceView() {
       @Override
       public long getVmemAllocatedForContainers() {
@@ -138,13 +134,8 @@
   }
 
   @Test
-<<<<<<< HEAD
-  public void testNMWebApp() throws IOException {
-    Context nmContext = new NodeManager.NMContext(null, null);
-=======
   public void testNMWebApp() throws IOException, YarnException {
     Context nmContext = new NodeManager.NMContext(null, null, null, null);
->>>>>>> 6266273c
     ResourceView resourceView = new ResourceView() {
       @Override
       public long getVmemAllocatedForContainers() {
